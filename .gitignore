--- conflicted
+++ resolved
@@ -16,11 +16,8 @@
 **/.cache
 !/docs/contributing
 
-<<<<<<< HEAD
-=======
 **/types/**/build
 
 .eslintcache
 
->>>>>>> 3e39b759
 *.tsbuildinfo