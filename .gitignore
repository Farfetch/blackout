--- conflicted
+++ resolved
@@ -16,11 +16,8 @@
 **/.cache
 !/docs/contributing
 
-<<<<<<< HEAD
-=======
 **/types/**/build
 
 .eslintcache
 
->>>>>>> 24d4870b
 *.tsbuildinfo