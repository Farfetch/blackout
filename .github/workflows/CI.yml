--- conflicted
+++ resolved
@@ -52,16 +52,10 @@
       # This is needed for lerna to commit and push the
       # new version when making a release
       - name: Checkout the source branch in a pull request for lerna
-<<<<<<< HEAD
-        if: ${{ github.event_name == 'pull_request' && startsWith(github.head_ref, 'rc/') }}
-        run: |
-          git checkout "${{ github.head_ref }}"
-=======
         env:
           HEAD_REF: ${{ github.head_ref }}
         if: ${{ github.event_name == 'pull_request' && startsWith(github.head_ref, 'rc/') }}
         run: git checkout "$HEAD_REF"
->>>>>>> 24d4870b
 
       # This is needed for lerna to commit and push the
       # new version when making a release
@@ -97,13 +91,7 @@
       - name: Make release
         if: |
           github.ref_name == 'main' ||
-<<<<<<< HEAD
-          github.ref_name == 'next' ||
-          github.ref_name == 'v1' ||
-          (github.event_name == 'pull_request' && startsWith(github.head_ref, 'rc/'))
-=======
           github.ref_name == 'next'
->>>>>>> 24d4870b
         env:
           MAKE_RELEASE_COMMIT_MESSAGE: 'chore: make release'
           PUBLISH_COMMIT_MESSAGE: 'chore: publish [skip build]'
@@ -113,22 +101,4 @@
           GIT_AUTHOR_EMAIL: ${{ secrets.RELEASE_BOT_GIT_EMAIL }}
           GIT_COMMITTER_NAME: ${{ secrets.RELEASE_BOT_GIT_NAME }}
           GIT_COMMITTER_EMAIL: ${{ secrets.RELEASE_BOT_GIT_EMAIL }}
-<<<<<<< HEAD
-        run: |
-          git remote set-url origin "https://${GITHUB_TOKEN}@github.com/Farfetch/blackout.git"
-
-          SOURCE_BRANCH_NAME=$(git rev-parse --abbrev-ref HEAD)
-
-          if [[ ${SOURCE_BRANCH_NAME} = main || ${SOURCE_BRANCH_NAME} = v1 ]]; then
-            npx lerna publish --conventional-commits --message "${PUBLISH_COMMIT_MESSAGE}" --no-verify-access --yes
-          else
-            if [[ ${SOURCE_BRANCH_NAME} = next ]]; then
-              PRE_ID=next
-            else
-              PRE_ID=rc
-            fi
-            npx lerna publish --conventional-commits --conventional-prerelease --no-verify-access --preid ${PRE_ID} --pre-dist-tag ${PRE_ID}  --message "${PUBLISH_COMMIT_MESSAGE}"  --yes
-          fi
-=======
-        run: yarn ci:release
->>>>>>> 24d4870b
+        run: yarn ci:release