# @farfetch/blackout-react

<<<<<<< HEAD
React components, hooks and other tools filled with business logic to help you use Farfetch Platform Solutions' services in your web or native e-commerce app
=======
React components, hooks and other tools filled with business logic to help using the Farfetch Platform Solutions' services in web or native e-commerce apps.
>>>>>>> 3e39b759

## Installation

The current version (1.x) requires at least Node 14.

**yarn**

```sh
yarn add @farfetch/blackout-react
```

**npm**

```sh
npm i @farfetch/blackout-react
```

### Peer dependencies

Make sure that you have installed the correct peer dependencies of this package:

- [`@farfetch/blackout-analytics`](https://www.npmjs.com/package/@farfetch/blackout-analytics)
- [`@farfetch/blackout-client`](https://www.npmjs.com/package/@farfetch/blackout-client)
- [`@farfetch/blackout-redux`](https://www.npmjs.com/package/@farfetch/blackout-redux)
- [`axios`](https://www.npmjs.com/package/axios)
- [`lodash-es`](https://www.npmjs.com/package/lodash-es)
- [`react`](https://www.npmjs.com/package/react)
- [`react-redux`](https://www.npmjs.com/package/react-redux)
- [`redux`](https://www.npmjs.com/package/redux)

### Configuration

**IMPORTANT** This package is a Pure ESM package which means it cannot be `require()`'d from CommonJS. If you cannot change to ESM or want to keep using Commonjs, consider using the `import()` function to load the modules from this package asynchronously.

#### Webpack

- If it is necessary to transpile the package, add a specific loader for it:

  ```js
  // Webpack example
  config.module.rules.push({
    test: /\.jsx?$/,
    // This will add all @farfetch packages and lodash-es package which are ESM only
    include: [/node_modules\/(@farfetch|lodash-es)/],
    use: [
      {
        loader: 'babel-loader',
        options: myBabelConfig,
      },
    ],
    // If using webpack 5, you might need this depending on the transformations used
    resolve: { fullySpecified: false },
  });
  ```

#### Jest

- In order to support unit tests via jest, it is necessary to transpile the package to Commonjs by adding the following value to the `transformIgnorePatterns` option in Jest configuration:

```js
// jest.config.js
transformIgnorePatterns: ['/node_modules/(?!(@farfetch|lodash-es)).+\\.js$'];
```

## Usage

You just need to import and use what you need. All imports should be done from the root of the package like in the following example:

```js
// Managing a bag item
import { useBagItem } from '@farfetch/blackout-react';

const { error, isLoading } = useBagItem(bagItemId);
```

## Contributing

Pull requests are welcome! For major changes, please open an issue first to discuss what you would like to change.

Please read the [CONTRIBUTING](../../CONTRIBUTING.md) file to know what we expect from your contribution and the guidelines you should follow.

## License

[MIT](../../LICENSE) @ Farfetch<|MERGE_RESOLUTION|>--- conflicted
+++ resolved
@@ -1,10 +1,6 @@
 # @farfetch/blackout-react
 
-<<<<<<< HEAD
-React components, hooks and other tools filled with business logic to help you use Farfetch Platform Solutions' services in your web or native e-commerce app
-=======
 React components, hooks and other tools filled with business logic to help using the Farfetch Platform Solutions' services in web or native e-commerce apps.
->>>>>>> 3e39b759
 
 ## Installation
 
